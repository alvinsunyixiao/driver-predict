import argparse
import math
import os
import time

import tensorflow as tf
import tensorflow.keras as K

from dnn.data import NuScenesDataset
from dnn.loss import LossManager
from dnn.model import DPNet
from utils.params import ParamDict

class Trainer:

    DEFAULT_PARAMS = ParamDict(
        num_epochs = 1000,
        num_steps_per_epoch = 50,
        save_freq = 10,
    )

    def __init__(self):
        self.args = self._parse_args()
        self.p = ParamDict.from_file(self.args.params)

        self.network = DPNet(self.p.model, self.p.data)
        if self.args.checkpoint:
            self.network.model.load_weights(self.args.checkpoint)

        self.loss = LossManager(self.network)
        self.data = NuScenesDataset(self.p.data)
        lr_schedule = K.optimizers.schedules.PiecewiseConstantDecay([10000, 20000], [1e-3, 1e-4, 1e-5])
        self.optimizer = K.optimizers.Adam(lr_schedule, epsilon=1e-5)
        self.dataiter = iter(self.data.dataset)
        self.sess_dir = os.path.join(self.args.output, time.strftime("sess_%y-%m-%d_%H-%M-%S"))
        self.ckpt_dir = os.path.join(self.sess_dir, "checkpoints")
        self.log_dir = os.path.join(self.sess_dir, "logs")
        self.train_writer = tf.summary.create_file_writer(self.log_dir, name="train")
        self.val_writer = tf.summary.create_file_writer(self.log_dir, name="val")
        self.model_writer = tf.summary.create_file_writer(self.log_dir, name="model")

        self._save_model_graph()

    def _save_model_graph(self):
        data_dict = self.data.dataset.take(1).get_single_element()
        data_dict = {key: tf.zeros_like(data_dict[key]) for key in data_dict}

        @tf.function
        def init_as_graph(inputs):
            return self.network.get_init_state(inputs["image_bhw3"], inputs["state_b3"], training=True)

        @tf.function
        def model_as_graph(inputs):
            return self.network.model(inputs, training=True)

        tf.summary.trace_on()

        init_states = init_as_graph(data_dict)
        for key in init_states:
            data_dict[key] = tf.zeros_like(init_states[key])

        output_dict = model_as_graph(data_dict)

        with self.model_writer.as_default():
            tf.summary.trace_export("model_trace", step=0)
        tf.summary.trace_off()

    def _parse_args(self):
        parser = argparse.ArgumentParser()
        parser.add_argument("-p", "--params", type=str, required=True,
                            help="path to the parameter file")
        parser.add_argument("-o", "--output", type=str, required=True,
                            help="path to store weights")
        parser.add_argument("--checkpoint", type=str,
                            help="optionally load previous checkpoint")

        return parser.parse_args()

    def _preprocess_offset(self, data, offset):
        ret = data.copy()
        state_b3 = data["state_b3"]
        pos = state_b3[:, :2] - offset["pos"]
        rot = state_b3[:, 2] #- offset["rot"]
        rot = tf.atan2(tf.sin(rot), tf.cos(rot))
        ret["state_b3"] = tf.concat([pos, rot[:, None]], axis=-1)

        return ret

    def _generate_state_offset(self, data):
        pos = data["state_b3"][:, :2]
        rot = data["state_b3"][:, 2]

        return {
            "pos": pos + tf.random.normal(tf.shape(pos), stddev=5.0),
            "rot": tf.random.uniform(tf.shape(rot), maxval=2*math.pi),
        }

    def _single_time_loss(self, step, seq_id, data, offset, init_states):
        data = self._preprocess_offset(data, offset)

        # combine with states
        data.update(init_states)

        # compute outputs and loss
        outputs = self.network.model(data, training=True)
        y_loss, img_loss, state_loss = self.loss.compute(
            y_proc = outputs["y_proc"],
            Py_proc = outputs["Py_proc"],
            y = outputs["y"],
            img_bhw3 = data["image_bhw3"],
            state_b3 = data["state_b3"],
        )

        if seq_id == 0:
            tf.summary.scalar("y_loss_0", y_loss, step=step)
            tf.summary.scalar("img_loss_0", img_loss, step=step)
            tf.summary.scalar("state_loss_0", state_loss, step=step)
        elif seq_id == self.data.p.seq_len - 2:
            tf.summary.scalar("y_loss_1", y_loss, step=step)
            tf.summary.scalar("img_loss_1", img_loss, step=step)
            tf.summary.scalar("state_loss_1", state_loss, step=step)

<<<<<<< HEAD
        return y_loss + img_loss + state_loss, \
               {"init_state": tf.concat([outputs["z_meas"], outputs["z_log_var_meas"]], axis=-1)}
=======
        return 1e-3 * y_loss + img_loss + state_loss, {"init_z": outputs["z_proc"],
                                                       "init_Pz": outputs["Pz_proc"],
                                                       "init_z_hist": outputs["z_hist"]}
>>>>>>> ea2b6ff3

    @tf.function
    def _train_step(self,
                    step,
                    dataiter: tf.data.Iterator,
                    optimizer: K.optimizers.Optimizer):
        with tf.GradientTape() as tape:
            # generate offset based on first measurement
            data = dataiter.get_next()
            offset = self._generate_state_offset(data)
            data = self._preprocess_offset(data, offset)
            init_states = self.network.get_init_state(
                data["image_bhw3"], data["state_b3"], training=True)
            loss = 0.0

            # loop through subsequent timesteps
            for i in tf.range(self.data.p.seq_len - 1):
                data = dataiter.get_next()
                tmp_loss, init_states = self._single_time_loss(step, i, data, offset, init_states)
                loss += tmp_loss

            # add regularization loss
            loss += sum(self.network.model.losses)

        tf.print("Loss:", loss)
        tf.summary.scalar("Total Loss", loss, step=step)

        grads = tape.gradient(loss, self.network.model.trainable_variables)
        #for grad, var in zip(grads, self.network.model.trainable_variables):
        #    tf.print(var.name, tf.norm(grad))
        optimizer.apply_gradients(zip(grads, self.network.model.trainable_variables))

    def train(self):
        for i in range(self.p.trainer.num_epochs):
            # training
            with self.train_writer.as_default():
                for j in range(self.p.trainer.num_steps_per_epoch):
                    step = i * self.p.trainer.num_steps_per_epoch + j
                    step = tf.convert_to_tensor(step, tf.int64)
                    self._train_step(step, self.dataiter, self.optimizer)

                for var in self.network.model.trainable_variables:
                    tf.summary.histogram(var.name, var, step=step)

            # validation
            #TODO

            # save model
            if i % self.p.trainer.save_freq == 0:
                model_path = os.path.join(self.ckpt_dir, f"epoch-{i}")
                self.network.model.save_weights(model_path)

if __name__ == "__main__":
    Trainer().train()<|MERGE_RESOLUTION|>--- conflicted
+++ resolved
@@ -120,14 +120,8 @@
             tf.summary.scalar("img_loss_1", img_loss, step=step)
             tf.summary.scalar("state_loss_1", state_loss, step=step)
 
-<<<<<<< HEAD
         return y_loss + img_loss + state_loss, \
                {"init_state": tf.concat([outputs["z_meas"], outputs["z_log_var_meas"]], axis=-1)}
-=======
-        return 1e-3 * y_loss + img_loss + state_loss, {"init_z": outputs["z_proc"],
-                                                       "init_Pz": outputs["Pz_proc"],
-                                                       "init_z_hist": outputs["z_hist"]}
->>>>>>> ea2b6ff3
 
     @tf.function
     def _train_step(self,
